<<<<<<< HEAD
// @ts-nocheck
import { useState, useEffect } from 'react';
import { Responsive, WidthProvider } from 'react-grid-layout';
// import styled, { createGlobalStyle } from 'styled-components'; // REMOVED
import AppInfoPanel from '../components/AppInfoPanel';
import FeedsPanel from '../components/FeedsPanel';
import ActiveFeedPanel from '../components/ActiveFeedPanel';
// import ConfigPanel from '../components/ConfigPanel'; // Hidden from dashboard
import OrderBookPanel from '../components/OrderBookPanel';
import StatusPanel from '../components/StatusPanel';
import PositionsPanel from '../components/PositionsPanel';
import useSWR from 'swr'; // Added for fetching feeds
import { fetcher } from '../utils/fetcher'; // Added for fetching feeds
import type { ApiResponse } from '@common/types'; // Use path alias
import { Paper } from '@mui/material';
=======
import DashboardGrid from "@/components/DashboardGrid";
import { Loader } from "@/components/ui/luma-spin";
import { usePrivy } from "@privy-io/react-auth";
import { HeroSection } from "@/components/Hero-section";
import FloatingNavbar from "@/components/Navbar";
>>>>>>> 352df3e4

export default function Home() {
<<<<<<< HEAD
  const [selectedFeed, setSelectedFeed] = useState<string | null>(null);
  const [isLayoutLocked, setIsLayoutLocked] = useState(true);
  const [mounted, setMounted] = useState(false); // For preventing SSR layout issues with RGL
  // Dynamic grid sizing based on viewport height and current breakpoint
  const [windowHeight, setWindowHeight] = useState(0);
  useEffect(() => {
    if (typeof window !== 'undefined') {
      setWindowHeight(window.innerHeight);
      const handleResize = () => setWindowHeight(window.innerHeight);
      window.addEventListener('resize', handleResize);
      return () => window.removeEventListener('resize', handleResize);
    }
  }, []);
  const [breakpoint, setBreakpoint] = useState<'lg'|'md'|'sm'|'xs'|'xxs'>('lg');
  const handleBreakpoint = (newBreakpoint: string) => setBreakpoint(newBreakpoint as any);
  const totalRows = GRID_CONFIG.totalRowsMap[breakpoint] || GRID_CONFIG.totalRowsMap.lg;
  const rowHeight = mounted && windowHeight > 0
    ? (windowHeight - 2 * GRID_CONFIG.containerPadding[1] - (totalRows - 1) * GRID_CONFIG.margin[1]) / totalRows
    : 20;

  // Fetch feeds data
  const { data: feedsResponse } = useSWR<ApiResponse<any[]>>('/api/feeds', fetcher);

  // Use imported grid initial layouts
  const [currentLayouts, setCurrentLayouts] = useState(GRID_CONFIG.initialLayouts);

  // Load custom layout from localStorage if exists
  useEffect(() => {
    if (typeof window !== 'undefined') {
      const saved = localStorage.getItem('customLayouts');
      if (saved) {
        try {
          setCurrentLayouts(JSON.parse(saved));
        } catch (e) {
          console.error('Failed to parse custom layouts', e);
        }
      }
    }
  }, []);

  // Handlers for saving and loading layouts
  const handleSaveLayout = () => {
    try {
      localStorage.setItem('customLayouts', JSON.stringify(currentLayouts));
    } catch (e) {
      console.error('Failed to save custom layouts', e);
    }
  };

  const handleLoadLayout = () => {
    const saved = localStorage.getItem('customLayouts');
    if (saved) {
      try {
        setCurrentLayouts(JSON.parse(saved));
      } catch (e) {
        console.error('Failed to load custom layouts', e);
      }
    }
  };

  useEffect(() => {
    setMounted(true); // Ensure RGL calculates layout client-side
  }, []);

  useEffect(() => {
    // Set BTCUSDC as default selected feed, fallback to first feed
    // Only run when feedsResponse changes, not when selectedFeed changes
    if (feedsResponse?.success && feedsResponse.data && feedsResponse.data.length > 0 && selectedFeed === null) {
      // Look for BTCUSDC first
      const btcFeed = feedsResponse.data.find(feed => 
        feed.symbol && feed.symbol.includes('BTCUSDC')
      );
      
      if (btcFeed && btcFeed.symbol) {
        setSelectedFeed(btcFeed.symbol);
      } else {
        // Fallback to first feed if BTCUSDC not found
        const firstFeed = feedsResponse.data[0];
        if (firstFeed && firstFeed.symbol) {
          setSelectedFeed(firstFeed.symbol);
        }
      }
    }
  }, [feedsResponse]);

  const handleLayoutChange = (layout, allLayouts) => {
    // Only update if mounted to avoid SSR mismatch
    if (mounted) {
      setCurrentLayouts(allLayouts);
      // Automatically save layout changes
      try {
        localStorage.setItem('customLayouts', JSON.stringify(allLayouts));
      } catch (e) {
        console.error('Failed to auto-save layout', e);
      }
    }
  };

  const handleResetLayout = () => setCurrentLayouts(GRID_CONFIG.initialLayouts);

  // Prevent RGL from rendering on server to avoid layout mismatch
  if (!mounted) {
    return null;
=======
  const { ready, authenticated } = usePrivy();
  
  if (!ready) {
    return (
      <div className="flex items-center justify-center min-h-screen bg-black">
        <Loader />
      </div>
    );
>>>>>>> 352df3e4
  }
  
  return (

<<<<<<< HEAD
          /* When layout is locked, make sure mouse cursor is normal */
          ${isLayoutLocked ? `
            .react-grid-item::before,
            .react-grid-item::after {
              cursor: default;
              pointer-events: none;
            }
          ` : ''}
        `}</style>
      </Head>
      <ResponsiveGridLayout
        className="layout"
        layouts={currentLayouts}
        onLayoutChange={handleLayoutChange}
        onBreakpointChange={handleBreakpoint}
        isDraggable={!isLayoutLocked}
        isResizable={!isLayoutLocked}
        breakpoints={GRID_CONFIG.breakpoints}
        cols={GRID_CONFIG.columns}
        margin={GRID_CONFIG.margin}
        containerPadding={GRID_CONFIG.containerPadding}
        resizeHandles={GRID_CONFIG.resizeHandles}
        rowHeight={rowHeight} // dynamic rowHeight based on viewport
        autoSize={true} // Make sure it fills the available space
        verticalCompact={true} // Ensure layout is compact
        compactType="vertical" // Changed to vertical to make adjacent panels stack properly
        style={{ position: 'absolute', top: 0, left: 0, right: 0, bottom: 0 }}
        droppingItem={{ i: 'new-item', w: 2, h: 4 }} // This helps with dragactivity
      >
        <div key="appInfo" style={gridItemStyle}>
          <AppInfoPanel
            isLocked={isLayoutLocked}
            onToggleLock={() => setIsLayoutLocked(!isLayoutLocked)}
            onResetLayout={handleResetLayout}
            onLoadLayout={handleLoadLayout}
          />
        </div>
        <div key="feeds" style={gridItemStyle}>
          <Paper sx={paperStyle} elevation={2}>
            <FeedsPanel onSelect={setSelectedFeed} />
          </Paper>
        </div>
        <div key="activeFeed" style={gridItemStyle}>
          <Paper sx={paperStyle} elevation={2}>
            <ActiveFeedPanel feedId={selectedFeed} />
          </Paper>
        </div>
        <div key="config" style={gridItemStyle}>
          <Paper sx={paperStyle} elevation={2}>
            <OrderBookPanel selectedFeed={selectedFeed} />
          </Paper>
        </div>
        <div key="services" style={gridItemStyle}>
          <Paper sx={paperStyle} elevation={2}>
            <StatusPanel />
          </Paper>
        </div>
        <div key="positions" style={gridItemStyle}>
          <Paper sx={paperStyle} elevation={2}>
            <PositionsPanel />
          </Paper>
        </div>
      </ResponsiveGridLayout>
    </>
  );
=======
      <div className="pt-24 px-4">
        <HeroSection />
        {/* <DashboardGrid /> */}
      </div>
  )
>>>>>>> 352df3e4
}<|MERGE_RESOLUTION|>--- conflicted
+++ resolved
@@ -1,34 +1,29 @@
-<<<<<<< HEAD
 // @ts-nocheck
 import { useState, useEffect } from 'react';
 import { Responsive, WidthProvider } from 'react-grid-layout';
-// import styled, { createGlobalStyle } from 'styled-components'; // REMOVED
 import AppInfoPanel from '../components/AppInfoPanel';
 import FeedsPanel from '../components/FeedsPanel';
 import ActiveFeedPanel from '../components/ActiveFeedPanel';
-// import ConfigPanel from '../components/ConfigPanel'; // Hidden from dashboard
 import OrderBookPanel from '../components/OrderBookPanel';
 import StatusPanel from '../components/StatusPanel';
 import PositionsPanel from '../components/PositionsPanel';
-import useSWR from 'swr'; // Added for fetching feeds
-import { fetcher } from '../utils/fetcher'; // Added for fetching feeds
-import type { ApiResponse } from '@common/types'; // Use path alias
+import useSWR from 'swr';
+import { fetcher } from '../utils/fetcher';
+import type { ApiResponse } from '@common/types';
 import { Paper } from '@mui/material';
-=======
 import DashboardGrid from "@/components/DashboardGrid";
 import { Loader } from "@/components/ui/luma-spin";
 import { usePrivy } from "@privy-io/react-auth";
 import { HeroSection } from "@/components/Hero-section";
-import FloatingNavbar from "@/components/Navbar";
->>>>>>> 352df3e4
 
 export default function Home() {
-<<<<<<< HEAD
+  const { ready, authenticated } = usePrivy();
   const [selectedFeed, setSelectedFeed] = useState<string | null>(null);
   const [isLayoutLocked, setIsLayoutLocked] = useState(true);
   const [mounted, setMounted] = useState(false); // For preventing SSR layout issues with RGL
   // Dynamic grid sizing based on viewport height and current breakpoint
   const [windowHeight, setWindowHeight] = useState(0);
+  
   useEffect(() => {
     if (typeof window !== 'undefined') {
       setWindowHeight(window.innerHeight);
@@ -124,24 +119,102 @@
 
   const handleResetLayout = () => setCurrentLayouts(GRID_CONFIG.initialLayouts);
 
-  // Prevent RGL from rendering on server to avoid layout mismatch
-  if (!mounted) {
-    return null;
-=======
-  const { ready, authenticated } = usePrivy();
-  
+  // Show loading spinner while Privy is initializing  
   if (!ready) {
     return (
       <div className="flex items-center justify-center min-h-screen bg-black">
         <Loader />
       </div>
     );
->>>>>>> 352df3e4
+  }
+
+  // Show hero section for non-authenticated users
+  if (!authenticated) {
+    return (
+      <div className="pt-24 px-4">
+        <HeroSection />
+      </div>
+    );
+  }
+
+  // Prevent RGL from rendering on server to avoid layout mismatch
+  if (!mounted) {
+    return null;
   }
   
   return (
-
-<<<<<<< HEAD
+    <>
+          /* Allow resizing from all corners */
+          .react-resizable-handle {
+            visibility: ${isLayoutLocked ? 'hidden' : 'visible'};
+          }
+
+          /* Bottom left corner resize handle */
+          .react-resizable-handle-sw {
+            bottom: 0;
+            left: 0;
+            cursor: sw-resize;
+            transform: rotate(90deg);
+          }
+
+          /* Top right corner resize handle */
+          .react-resizable-handle-ne {
+            top: 0;
+            right: 0;
+            cursor: ne-resize;
+            transform: rotate(90deg);
+          }
+
+          /* Top left corner resize handle */
+          .react-resizable-handle-nw {
+            top: 0;
+            left: 0;
+            cursor: nw-resize;
+            transform: rotate(180deg);
+          }
+
+          /* Adjust the standard resize handle appearance */
+          .react-resizable-handle-se {
+            visibility: ${isLayoutLocked ? 'hidden' : 'visible'};
+          }
+
+          /* Create draggable dividers between grid items */
+          .react-grid-item {
+            position: relative;
+          }
+
+          /* Horizontal divider (appears at the bottom of each item) */
+          .react-grid-item::after {
+            content: '';
+            position: absolute;
+            bottom: -5px;
+            left: 0;
+            right: 0;
+            height: 10px;
+            cursor: ns-resize;
+            z-index: 10;
+            visibility: ${isLayoutLocked ? 'hidden' : 'visible'};
+          }
+
+          /* Vertical divider (appears at the right side of each item) */
+          .react-grid-item::before {
+            content: '';
+            position: absolute;
+            right: -5px;
+            top: 0;
+            bottom: 0;
+            width: 10px;
+            cursor: ew-resize;
+            z-index: 10;
+            visibility: ${isLayoutLocked ? 'hidden' : 'visible'};
+          }
+
+          /* Only show dividers when unlocked */
+          .react-grid-item:hover::before,
+          .react-grid-item:hover::after {
+            background-color: rgba(15, 255, 255, 0.15);
+          }
+
           /* When layout is locked, make sure mouse cursor is normal */
           ${isLayoutLocked ? `
             .react-grid-item::before,
@@ -207,11 +280,4 @@
       </ResponsiveGridLayout>
     </>
   );
-=======
-      <div className="pt-24 px-4">
-        <HeroSection />
-        {/* <DashboardGrid /> */}
-      </div>
-  )
->>>>>>> 352df3e4
 }