import { clsx, type ClassValue } from "clsx"
import { twMerge } from "tailwind-merge"

export function cn(...inputs: ClassValue[]) {
<<<<<<< HEAD
  return twMerge(clsx(inputs));
}

// Re-export from common utils to avoid duplication
export {
  roundSig,
  formatNumber,
  formatDuration,
  formatTimestamp as formatDateTime,
  percentChange,
  truncateAddress,
} from "@common/utils";

// Import roundSig for local use
import { roundSig } from "@common/utils";

/**
 * Format percentage with sign
 */
export function formatPercent(num: number): string {
  return `${num >= 0 ? "+" : ""}${roundSig(num, 6)}%`;
}

/**
 * Format price with 6 significant digits
 */
export function formatPrice(price: number): string {
  return roundSig(price, 6).toString();
}

export function getStatusColor(status: string): string {
  switch (status.toLowerCase()) {
    case "active":
    case "running":
    case "filled":
    case "up":
      return "text-green-600 dark:text-green-400";
    case "pending":
    case "paused":
    case "partially_filled":
      return "text-yellow-600 dark:text-yellow-400";
    case "cancelled":
    case "stopped":
    case "failed":
    case "down":
      return "text-red-600 dark:text-red-400";
    default:
      return "text-gray-600 dark:text-gray-400";
  }
}

export function getStatusBadgeClass(status: string): string {
  const baseClass = "status-indicator";
  switch (status.toLowerCase()) {
    case "active":
    case "running":
    case "filled":
    case "up":
      return `${baseClass} status-up`;
    case "cancelled":
    case "stopped":
    case "failed":
    case "down":
      return `${baseClass} status-down`;
    default:
      return `${baseClass} status-unknown`;
  }
=======
  return twMerge(clsx(inputs))
>>>>>>> 352df3e4
}<|MERGE_RESOLUTION|>--- conflicted
+++ resolved
@@ -2,8 +2,7 @@
 import { twMerge } from "tailwind-merge"
 
 export function cn(...inputs: ClassValue[]) {
-<<<<<<< HEAD
-  return twMerge(clsx(inputs));
+  return twMerge(clsx(inputs))
 }
 
 // Re-export from common utils to avoid duplication
@@ -70,7 +69,4 @@
     default:
       return `${baseClass} status-unknown`;
   }
-=======
-  return twMerge(clsx(inputs))
->>>>>>> 352df3e4
 }