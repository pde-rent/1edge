import { Controller } from "react-hook-form";
import { useState } from "react";
import { Input } from "@/components/ui/input";
import { Label } from "@/components/ui/label";
import { Button } from "@/components/ui/button";
import {
  Select,
  SelectContent,
  SelectItem,
  SelectTrigger,
  SelectValue,
} from "@/components/ui/select";
import { Switch } from "@/components/ui/switch";
import {
  TrendingDown,
  TrendingUp,
  Percent,
  ArrowUpDown,
  Target,
  Grid3X3,
  DollarSign,
} from "lucide-react";

const GridMarketMakingForm = ({ control, errors }: any) => {
  const [singleSide, setSingleSide] = useState(false);

  const spotPrice = 3750;
  const calculatePriceFromSpot = (percentage: number) => {
    return (spotPrice * (1 + percentage / 100)).toFixed(2);
  };

  const stepOptions = [
    { value: "0.1", label: "0.1%", description: "Tight grid", orders: "~10" },
    { value: "0.3", label: "0.3%", description: "Standard", orders: "~5" },
    { value: "0.5", label: "0.5%", description: "Wide grid", orders: "~3" },
    { value: "1.0", label: "1.0%", description: "Very wide", orders: "~2" },
  ];

  const multiplierOptions = [
    { value: "1.0", label: "1.0x", description: "Constant size" },
    { value: "1.1", label: "1.1x", description: "Gradual increase" },
    { value: "1.2", label: "1.2x", description: "Moderate increase" },
    { value: "1.5", label: "1.5x", description: "Aggressive increase" },
    { value: "2.0", label: "2.0x", description: "Double each level" },
  ];

  const takeProfitOptions = [
    { value: "0.5", label: "0.5%", description: "Conservative" },
    { value: "1.0", label: "1.0%", description: "Balanced" },
    { value: "2.0", label: "2.0%", description: "Aggressive" },
    { value: "5.0", label: "5.0%", description: "Very aggressive" },
  ];

  return (
    <div className="space-y-6">
          <div className="space-y-2">
  <Label className="text-sm font-medium text-teal-200 flex items-center gap-2">
    <DollarSign className="w-4 h-4" />
    Amount (USD)
    <div className="w-1 h-1 bg-teal-400"></div>
  </Label>
  <Controller
    name="amount"
    control={control}
    rules={{
      required: "Amount is required",
      min: { value: 0.01, message: "Must be greater than $0" },
    }}
    render={({ field }) => (
      <div className="relative">
        <Input
          {...field}
          type="number"
          step="0.01"
          className="w-full bg-black/70 backdrop-blur-sm border-slate-600/50 text-white placeholder-slate-400 focus-visible:ring-2 focus-visible:ring-teal-500/50 focus-visible:border-teal-400/50 shadow-inner transition-all duration-300 hover:bg-black/80 focus:outline-none"
          placeholder="Enter total amount"
        />
        <div className="absolute inset-0 rounded-lg bg-gradient-to-r from-teal-500/5 to-transparent pointer-events-none"></div>
      </div>
    )}
  />
  {errors.size && (
    <span className="text-xs text-red-400 flex items-center gap-1">
      <div className="w-1 h-1 bg-red-400"></div>
      {errors.size.message}
    </span>
  )}
</div>
      {/* Start Price */}
      <div className="space-y-2">
        <Label className="text-sm font-medium text-primary flex items-center gap-2">
          <TrendingDown className="w-4 h-4" />
          Start Price (Lower Bound)
          <div className="w-1 h-1 bg-primary"></div>
        </Label>
        <Controller
          name="startPrice"
          control={control}
          rules={{
            required: "Start price is required",
            min: { value: 0.01, message: "Must be greater than $0" },
          }}
          defaultValue={calculatePriceFromSpot(-0.5)} // spot - 0.5%
          render={({ field }) => (
            <div className="relative">
              <Input
                {...field}
                type="number"
                step="0.01"
                className="w-full bg-black/70 backdrop-blur-sm border-slate-600/50 text-white placeholder-slate-400 focus-visible:ring-2 focus-visible:ring-primary/50 focus-visible:border-primary/50 shadow-inner transition-all duration-300 hover:bg-black/80 focus:outline-none"
                placeholder={calculatePriceFromSpot(-0.5)}
              />
              <div className="absolute inset-0 rounded-lg bg-gradient-to-r from-primary/5 to-transparent pointer-events-none"></div>
              <div className="absolute right-3 top-1/2 transform -translate-y-1/2 text-xs text-slate-400">
                USD
              </div>
            </div>
          )}
        />
        {errors.startPrice && (
          <span className="text-xs text-red-400 flex items-center gap-1">
            <div className="w-1 h-1 bg-red-400"></div>
            {errors.startPrice.message}
          </span>
        )}
      </div>

      {/* End Price */}
      <div className="space-y-2">
        <Label className="text-sm font-medium text-primary flex items-center gap-2">
          <TrendingUp className="w-4 h-4" />
          End Price (Upper Bound)
          <div className="w-1 h-1 bg-primary"></div>
        </Label>
        <Controller
          name="endPrice"
          control={control}
          rules={{
            required: "End price is required",
            min: { value: 0.01, message: "Must be greater than $0" },
          }}
          defaultValue={calculatePriceFromSpot(-2)} // spot - 2%
          render={({ field }) => (
            <div className="relative">
              <Input
                {...field}
                type="number"
                step="0.01"
                className="w-full bg-black/70 backdrop-blur-sm border-slate-600/50 text-white placeholder-slate-400 focus-visible:ring-2 focus-visible:ring-primary/50 focus-visible:border-primary/50 shadow-inner transition-all duration-300 hover:bg-black/80 focus:outline-none"
                placeholder={calculatePriceFromSpot(-2)}
              />
              <div className="absolute inset-0 rounded-lg bg-gradient-to-r from-primary/5 to-transparent pointer-events-none"></div>
              <div className="absolute right-3 top-1/2 transform -translate-y-1/2 text-xs text-slate-400">
                USD
              </div>
            </div>
          )}
        />
        {errors.endPrice && (
          <span className="text-xs text-red-400 flex items-center gap-1">
            <div className="w-1 h-1 bg-red-400"></div>
            {errors.endPrice.message}
          </span>
        )}
      </div>

      {/* Step Percentage */}
      <div className="space-y-2">
        <Label className="text-sm font-medium text-primary flex items-center gap-2">
          <Percent className="w-4 h-4" />
          Step Percentage
          <div className="w-1 h-1 bg-primary"></div>
        </Label>
        <Controller
          name="stepPct"
          control={control}
          rules={{ required: "Step percentage is required" }}
          defaultValue="0.3"
          render={({ field }) => (
            <Select value={field.value} onValueChange={field.onChange}>
              <SelectTrigger className="w-full bg-black/70 backdrop-blur-sm border-slate-600/50 text-white focus-visible:ring-2 focus-visible:ring-primary/50 focus-visible:border-primary/50 shadow-inner transition-all duration-300 hover:bg-black/80 focus:outline-none">
                <SelectValue placeholder="Select step percentage" />
                <div className="absolute inset-0 rounded-lg bg-gradient-to-r from-primary/5 to-transparent pointer-events-none"></div>
              </SelectTrigger>
              <SelectContent className="bg-black/95 backdrop-blur-xl border-slate-700/50 shadow-2xl">
                {stepOptions.map((option) => (
                  <SelectItem
                    key={option.value}
                    value={option.value}
                    className="text-white hover:bg-primary/30 focus:bg-primary/40 hover:text-primary-foreground focus:text-primary-foreground cursor-pointer transition-all duration-200 py-3"
                  >
                    <div className="flex justify-start items-center gap-2 w-full min-w-[280px]">
                      <div className="flex flex-col items-start">
                        <span className="text-sm font-medium">
                          {option.label}
                        </span>
                      </div>
                      <span className="text-xs text-primary font-medium">
                        {option.orders} orders
                      </span>
                    </div>
                  </SelectItem>
                ))}
              </SelectContent>
            </Select>
          )}
        />
        {errors.stepPct && (
          <span className="text-xs text-red-400 flex items-center gap-1">
            <div className="w-1 h-1 bg-red-400"></div>
            {errors.stepPct.message}
          </span>
        )}
      </div>

      {/* Step Multiplier */}
      <div className="space-y-2">
        <Label className="text-sm font-medium text-primary flex items-center gap-2">
          <ArrowUpDown className="w-4 h-4" />
          Step Multiplier
          <div className="w-1 h-1 bg-primary"></div>
        </Label>
        <Controller
          name="stepMultiplier"
          control={control}
          rules={{ required: "Step multiplier is required" }}
          defaultValue="1.0"
          render={({ field }) => (
            <Select value={field.value} onValueChange={field.onChange}>
              <SelectTrigger className="w-full bg-black/70 backdrop-blur-sm border-slate-600/50 text-white focus-visible:ring-2 focus-visible:ring-primary/50 focus-visible:border-primary/50 shadow-inner transition-all duration-300 hover:bg-black/80 focus:outline-none">
                <SelectValue placeholder="Select multiplier" />
                <div className="absolute inset-0 rounded-lg bg-gradient-to-r from-primary/5 to-transparent pointer-events-none"></div>
              </SelectTrigger>
              <SelectContent className="bg-black/95 backdrop-blur-xl border-slate-700/50 shadow-2xl">
                {multiplierOptions.map((option) => (
                  <SelectItem
                    key={option.value}
                    value={option.value}
                    className="text-white hover:bg-primary/30 focus:bg-primary/40 hover:text-primary-foreground focus:text-primary-foreground cursor-pointer transition-all duration-200 py-3"
                  >
                    <div className="flex justify-start gap-2 items-center w-full min-w-[280px]">
                      <span className="text-sm font-medium">
                        {option.label}
                      </span>
                      <span className="text-xs text-primary font-medium">
                        {option.description}
                      </span>
                    </div>
                  </SelectItem>
                ))}
              </SelectContent>
            </Select>
          )}
        />
        {errors.stepMultiplier && (
          <span className="text-xs text-red-400 flex items-center gap-1">
            <div className="w-1 h-1 bg-red-400"></div>
            {errors.stepMultiplier.message}
          </span>
        )}
      </div>

      {/* Single Side Toggle */}
      <div className="space-y-2">
        <Label className="text-sm font-medium text-primary flex items-center gap-2">
          <Grid3X3 className="w-4 h-4" />
          Single Side Mode
          <div className="w-1 h-1 bg-primary"></div>
        </Label>
        <Controller
          name="singleSide"
          control={control}
          defaultValue={true}
          render={({ field }) => (
            <div
              className="flex items-center justify-between p-3 bg-black/20 backdrop-blur-sm rounded-lg border border-slate-600/30 cursor-pointer transition-all duration-300 hover:bg-black/30"
              onClick={() => {
                const newValue = !field.value;
                field.onChange(newValue);
                setSingleSide(newValue);
              }}
            >
              <div className="flex flex-col">
                <span className="text-sm text-white font-medium">
                  {field.value ? "Single Side Trading" : "Both Sides Trading"}
                </span>
                <span className="text-xs text-slate-400">
                  {field.value
                    ? "Only place orders on one side of current price"
                    : "Place buy and sell orders around current price"}
                </span>
              </div>

              {/* Custom Toggle Switch */}
              <div
                className={`relative w-12 h-6 square transition-all duration-300 ${
                  field.value
                    ? "bg-gradient-to-r from-primary to-primary"
                    : "bg-slate-600"
                }`}
              >
                <div
                  className={`absolute top-0.5 left-0.5 w-5 h-5 bg-white square shadow-lg transition-transform duration-300 ${
                    field.value ? "translate-x-6" : "translate-x-0"
                  }`}
                ></div>
              </div>
            </div>
          )}
        />
      </div>

      {/* Take Profit Percentage */}
      <div className="space-y-2">
        <Label className="text-sm font-medium text-primary flex items-center gap-2">
          <Target className="w-4 h-4" />
          Take Profit Percentage
          <div className="w-1 h-1 bg-primary"></div>
        </Label>
        <Controller
          name="tpPct"
          control={control}
          rules={{
            min: { value: 0.1, message: "Must be at least 0.1%" },
          }}
          render={({ field }) => (
            <Select value={field.value} onValueChange={field.onChange}>
              <SelectTrigger className="w-full bg-black/70 backdrop-blur-sm border-slate-600/50 text-white focus-visible:ring-2 focus-visible:ring-primary/50 focus-visible:border-primary/50 shadow-inner transition-all duration-300 hover:bg-black/80 focus:outline-none">
                <SelectValue placeholder="Select take profit percentage" />
                <div className="absolute inset-0 rounded-lg bg-gradient-to-r from-primary/5 to-transparent pointer-events-none"></div>
              </SelectTrigger>
              <SelectContent className="bg-black/95 backdrop-blur-xl border-slate-700/50 shadow-2xl">
                {takeProfitOptions.map((option) => (
                  <SelectItem
                    key={option.value}
                    value={option.value}
                    className="text-white hover:bg-primary/30 focus:bg-primary/40 hover:text-primary-foreground focus:text-primary-foreground cursor-pointer transition-all duration-200 py-3"
                  >
                    <div className="flex justify-start gap-2 items-center w-full min-w-[280px]">
                      <span className="text-sm font-medium">
                        {option.label}
                      </span>
                      <span className="text-xs text-primary font-medium">
                        {option.description}
                      </span>
                    </div>
                  </SelectItem>
                ))}
              </SelectContent>
            </Select>
          )}
        />
        {errors.tpPct && (
          <span className="text-xs text-red-400 flex items-center gap-1">
            <div className="w-1 h-1 bg-red-400"></div>
            {errors.tpPct.message}
          </span>
        )}
      </div>

      {/* Grid Summary */}
      <div className="bg-black/20 backdrop-blur-sm rounded-lg p-4 border border-primary/20 shadow-inner relative">
        <div className="absolute inset-0 rounded-lg bg-gradient-to-r from-primary/5 via-primary/5 to-primary/5"></div>
        <div className="relative z-10">
          <div className="flex items-center gap-2 mb-2">
<<<<<<< HEAD
            <div className="w-2 h-2 bg-primary"></div>
            <div className="text-xs font-medium text-primary flex items-center gap-1">
              <Grid3X3 className="w-3 h-3" />
=======
            <div className="w-2 h-2 bg-teal-400"></div>
            <div className="text-xs font-medium text-teal-300 flex items-center gap-1">
>>>>>>> 6da06d48
              Grid Market Making Summary
            </div>
          </div>
          <div className="text-sm text-slate-300 space-y-1">
            <div className="flex justify-between">
              <span>Strategy:</span>
              <span className="text-primary">Automated Market Making</span>
            </div>
            <div className="flex justify-between">
              <span>Execution:</span>
              <span className="text-primary">
                {singleSide ? "Single side" : "Both sides"} grid
              </span>
            </div>
            <div className="flex justify-between">
              <span>Profit Method:</span>
              <span className="text-primary">Buy low, sell high</span>
            </div>
            <div className="flex justify-between">
              <span>Risk Level:</span>
              <span className="text-purple-400">Medium to High</span>
            </div>
          </div>
        </div>
      </div>
    </div>
  );
};

export default GridMarketMakingForm;<|MERGE_RESOLUTION|>--- conflicted
+++ resolved
@@ -363,14 +363,9 @@
         <div className="absolute inset-0 rounded-lg bg-gradient-to-r from-primary/5 via-primary/5 to-primary/5"></div>
         <div className="relative z-10">
           <div className="flex items-center gap-2 mb-2">
-<<<<<<< HEAD
             <div className="w-2 h-2 bg-primary"></div>
             <div className="text-xs font-medium text-primary flex items-center gap-1">
               <Grid3X3 className="w-3 h-3" />
-=======
-            <div className="w-2 h-2 bg-teal-400"></div>
-            <div className="text-xs font-medium text-teal-300 flex items-center gap-1">
->>>>>>> 6da06d48
               Grid Market Making Summary
             </div>
           </div>
